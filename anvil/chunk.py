from typing import Union, Tuple, Generator, Optional
from nbt import nbt
from .biome import Biome
from .block import Block, OldBlock
from .region import Region
from .errors import OutOfBoundsCoordinates, ChunkNotFound

# This version removes the chunk's "Level" NBT tag and moves all contained tags to the top level
# https://minecraft.wiki/w/Java_Edition_21w43a
_VERSION_21w43a = 2844

# This version removes block state value stretching from the storage
# so a block value isn't in multiple elements of the array
_VERSION_20w17a = 2529

# This version changes how biomes are stored to allow for biomes at different heights
# https://minecraft.wiki/w/Java_Edition_19w36a
_VERSION_19w36a = 2203

# This is the version where "The Flattening" (https://minecraft.wiki/w/Java_Edition_1.13/Flattening) happened
# where blocks went from numeric ids to namespaced ids (namespace:block_id)
_VERSION_17w47a = 1451

# This represents Versions before 1.9 snapshot 15w32a, so world does not have a Data Version.
# https://minecraft.fandom.com/wiki/Data_version
_VERSION_PRE_15w32a = 100


def bin_append(a, b, length=None):
    """
    Appends number a to the left of b
    bin_append(0b1, 0b10) = 0b110
    """
    length = length or b.bit_length()
    return (a << length) | b


def nibble(byte_array, index):
    value = byte_array[index // 2]
    if index % 2:
        return value >> 4
    else:
        return value & 0b1111


def _palette_from_section(section: nbt.TAG_Compound) -> nbt.TAG_List:
    if 'block_states' in section:
        return section["block_states"]["palette"]
    else:
        return section["Palette"]


def _states_from_section(section: nbt.TAG_Compound) -> list:
        # BlockStates is an array of 64 bit numbers
        # that holds the blocks index on the palette list
        if 'block_states' in section:
            states = section['block_states']['data']
        else:
            states = section['BlockStates']

        # makes sure the number is unsigned
        # by adding 2^64
        # could also use ctypes.c_ulonglong(n).value but that'd require an extra import

        return [state if state >= 0 else states + 2 ** 64 
            for state in states.value]


def _section_height_range(version: Optional[int]) -> range:
    if version is not None and version > _VERSION_17w47a:
        return range(-4, 20)
    else:
        return range(16)


class Chunk:
    """
    Represents a chunk from a ``.mca`` file.

    Note that this is read only.

    Attributes
    ----------
    x: :class:`int`
        Chunk's X position
    z: :class:`int`
        Chunk's Z position
    version: :class:`int`
        Version of the chunk NBT structure
    data: :class:`nbt.TAG_Compound`
        Raw NBT data of the chunk
    tile_entities: :class:`nbt.TAG_Compound`
        ``self.data['TileEntities']`` as an attribute for easier use
    """

    __slots__ = ("version", "data", "x", "z", "tile_entities")

    def __init__(self, nbt_data: nbt.NBTFile):
        try:
            self.version = nbt_data["DataVersion"].value
        except KeyError:
            # Version is pre-1.9 snapshot 15w32a, so world does not have a Data Version.
<<<<<<< HEAD
            # See https://minecraft.fandom.com/wiki/Data_version
            self.version = _VERSION_PRE_15w32a
=======
            # See https://minecraft.wiki/w/Data_version
            self.version = None
>>>>>>> 0ea14545

        if self.version >= _VERSION_21w43a:
            self.data = nbt_data
            self.tile_entities = self.data["block_entities"]
        else:
            self.data = nbt_data["Level"]
            self.tile_entities = self.data["TileEntities"]
        self.x = self.data["xPos"].value
        self.z = self.data["zPos"].value

    def get_section(self, y: int) -> nbt.TAG_Compound:
        """
        Returns the section at given y index
        can also return nothing if section is missing, aka it's empty

        Parameters
        ----------
        y
            Section Y index

        Raises
        ------
        anvil.OutOfBoundsCoordinates
            If Y is not in range of 0 to 15
        """
        section_range = _section_height_range(self.version)
        if y not in section_range:
            raise OutOfBoundsCoordinates(f"Y ({y!r}) must be in range of "
                f"{section_range.start} to {section_range.stop}")

        if 'sections' in self.data:
            sections = self.data["sections"]
        else:
            try:
                sections = self.data["Sections"]
            except KeyError:
                return None

        for section in sections:
            if section["Y"].value == y:
                return section

    def get_palette(self, section: Union[int, nbt.TAG_Compound]) -> Tuple[Block]:
        """
        Returns the block palette for given section

        Parameters
        ----------
        section
            Either a section NBT tag or an index


        :rtype: Tuple[:class:`anvil.Block`]
        """
        if isinstance(section, int):
            section = self.get_section(section)
        if section is None:
            return
        palette = _palette_from_section(section)
        return tuple(Block.from_palette(i) for i in palette)

    def get_biome(self, x: int, y: int, z: int) -> Biome:
        """
        Returns the biome in the given coordinates

        Parameters
        ----------
        int x, y, z
            Biome's coordinates in the chunk

        Raises
        ------
        anvil.OutOfBoundCoordidnates
            If X, Y or Z are not in the proper range

        :rtype: :class:`anvil.Biome`
        """
        section_range = _section_height_range(self.version)
        if x not in range(16):
            raise OutOfBoundsCoordinates(f"X ({x!r}) must be in range of 0 to 15")
        if z not in range(16):
            raise OutOfBoundsCoordinates(f"Z ({z!r}) must be in range of 0 to 15")
        if y // 16 not in section_range:
            raise OutOfBoundsCoordinates(f"Y ({y!r}) must be in range of "
                f"{section_range.start * 16} to {section_range.stop * 16 - 1}")
        
        if 'Biomes' not in self.data:
            # Each biome index refers to a 4x4x4 volumes here so we do integer division by 4
            section = self.get_section(y // 16)
            biomes = section['biomes']
            biomes_palette = biomes['palette']
            if 'data' in biomes:
                biomes = biomes['data']
            else:
                # When there is only one biome in the section of the palette 'data'
                # is not present
                return Biome.from_name(biomes_palette[0].value)


            index = ((y % 16 // 4) * 4 * 4) + (z // 4) * 4 + (x // 4)
            bits = (len(biomes_palette) - 1).bit_length()
            state = index * bits // 64
            data = biomes[state]

            # shift the number to the right to remove the left over bits
            # and shift so the i'th biome is the first one
            shifted_data = data >> ((bits * index) % 64)

            # if there aren't enough bits it means the rest are in the next number
            if 64 - ((bits * index) % 64) < bits:
                data = biomes[state + 1]

                # get how many bits are from a palette index of the next biome
                leftover = (bits - ((state + 1) * 64 % bits)) % bits

                # Make sure to keep the length of the bits in the first state
                # Example: bits is 5, and leftover is 3
                # Next state                Current state (already shifted)
                # 0b101010110101101010010   0b01
                # will result in bin_append(0b010, 0b01, 2) = 0b01001
                shifted_data = bin_append(
                    data & 2**leftover - 1, shifted_data, bits - leftover
                )

            palette_id = shifted_data & 2**bits - 1
            return Biome.from_name(biomes_palette[palette_id].value)

        else:
            biomes = self.data["Biomes"]
            if self.version < _VERSION_19w36a:
                # Each biome index refers to a column stored Z then X.
                index = z * 16 + x
            else:
                # https://minecraft.fandom.com/wiki/Java_Edition_19w36a
                # Get index on the biome list with the order YZX
                # Each biome index refers to a 4x4 areas here so we do integer division by 4
                index = (y // 4) * 4 * 4 + (z // 4) * 4 + (x // 4)
            biome_id = biomes[index]
            return Biome.from_numeric_id(biome_id)

    def get_block(
        self,
        x: int,
        y: int,
        z: int,
        section: Union[int, nbt.TAG_Compound] = None,
        force_new: bool = False,
    ) -> Union[Block, OldBlock]:
        """
        Returns the block in the given coordinates

        Parameters
        ----------
        int x, y, z
            Block's coordinates in the chunk
        section : int
            Either a section NBT tag or an index. If no section is given,
            assume Y is global and use it for getting the section.
        force_new
            Always returns an instance of Block if True, otherwise returns type OldBlock for pre-1.13 versions.
            Defaults to False

        Raises
        ------
        anvil.OutOfBoundCoordidnates
            If X, Y or Z are not in the proper range

        :rtype: :class:`anvil.Block`
        """
        if x not in range(16):
            raise OutOfBoundsCoordinates(f"X ({x!r}) must be in range of 0 to 15")
        if z not in range(16):
            raise OutOfBoundsCoordinates(f"Z ({z!r}) must be in range of 0 to 15")
        section_range = _section_height_range(self.version)
        if y // 16 not in section_range:
            raise OutOfBoundsCoordinates(f"Y ({y!r}) must be in range of "
                f"{section_range.start * 16} to {section_range.stop * 16 - 1}")

        if section is None:
            section = self.get_section(y // 16)
            # global Y to section Y
            y %= 16

        if self.version is None or self.version < _VERSION_17w47a:
            # Explained in depth here https://minecraft.wiki/w/index.php?title=Chunk_format&oldid=1153403#Block_format

            if section is None or "Blocks" not in section:
                if force_new:
                    return Block.from_name("minecraft:air")
                else:
                    return OldBlock(0)

            index = y * 16 * 16 + z * 16 + x

            block_id = section["Blocks"][index]
            if "Add" in section:
                block_id += nibble(section["Add"], index) << 8

            block_data = nibble(section["Data"], index)

            block = OldBlock(block_id, block_data)
            if force_new:
                return block.convert()
            else:
                return block

        # If its an empty section its most likely an air block
        if section is None:
            return Block.from_name("minecraft:air")
        try:
            states = _states_from_section(section)
        except KeyError:
            return Block.from_name("minecraft:air")
            
        # Number of bits each block is on BlockStates
        # Cannot be lower than 4
        palette = _palette_from_section(section)

        bits = max((len(palette) - 1).bit_length(), 4)

        # Get index on the block list with the order YZX
        index = y * 16 * 16 + z * 16 + x
        # in 20w17a and newer blocks cannot occupy more than one element on the BlockStates array
        stretches = self.version is None or self.version < _VERSION_20w17a

        # get location in the BlockStates array via the index
        if stretches:
            state = index * bits // 64
        else:
            state = index // (64 // bits)

        data = states[state]

        if stretches:
            # shift the number to the right to remove the left over bits
            # and shift so the i'th block is the first one
            shifted_data = data >> ((bits * index) % 64)
        else:
            shifted_data = data >> (index % (64 // bits) * bits)

        # if there aren't enough bits it means the rest are in the next number
        if stretches and 64 - ((bits * index) % 64) < bits:
            data = states[state + 1]

            # get how many bits are from a palette index of the next block
            leftover = (bits - ((state + 1) * 64 % bits)) % bits

            # Make sure to keep the length of the bits in the first state
            # Example: bits is 5, and leftover is 3
            # Next state                Current state (already shifted)
            # 0b101010110101101010010   0b01
            # will result in bin_append(0b010, 0b01, 2) = 0b01001
            shifted_data = bin_append(
                data & 2**leftover - 1, shifted_data, bits - leftover
            )

        # get `bits` least significant bits
        # which are the palette index
        palette_id = shifted_data & 2**bits - 1
        return Block.from_palette(palette[palette_id])

    def stream_blocks(
        self,
        index: int = 0,
        section: Union[int, nbt.TAG_Compound] = None,
        force_new: bool = False,
    ) -> Generator[Block, None, None]:
        """
        Returns a generator for all the blocks in given section

        Parameters
        ----------
        index
            At what block to start from.

            To get an index from (x, y, z), simply do:

            ``y * 256 + z * 16 + x``
        section
            Either a Y index or a section NBT tag.
        force_new
            Always returns an instance of Block if True, otherwise returns type OldBlock for pre-1.13 versions.
            Defaults to False

        Raises
        ------
        anvil.OutOfBoundCoordidnates
            If `section` is not in the range of 0 to 15

        Yields
        ------
        :class:`anvil.Block`
        """

        if isinstance(section, int):
            section_range = _section_height_range(self.version)
            if section not in section_range:
                raise OutOfBoundsCoordinates(f"section ({section!r}) must be in range of "
                    f"{section_range.start} to {section_range.stop}")

        # For better understanding of this code, read get_block()'s source

        if section is None or isinstance(section, int):
            section = self.get_section(section or 0)

        if self.version < _VERSION_17w47a:
            if section is None or "Blocks" not in section:
                air = Block.from_name("minecraft:air") if force_new else OldBlock(0)
                for _ in range(4096):
                    yield air
                return

            while index < 4096:
                block_id = section["Blocks"][index]
                if "Add" in section:
                    block_id += nibble(section["Add"], index) << 8

                block_data = nibble(section["Data"], index)

                block = OldBlock(block_id, block_data)
                if force_new:
                    yield block.convert()
                else:
                    yield block

                index += 1
            return

        air = Block.from_name("minecraft:air")
        if section is None:
            for _ in range(4096):
                yield air
            return
        try:
            states = _states_from_section(section)
        except KeyError:
            for _ in range(4096):
                yield air
            return

        palette = _palette_from_section(section)
        bits = max((len(palette) - 1).bit_length(), 4)

        stretches = self.version < _VERSION_20w17a

        if stretches:
            state = index * bits // 64
        else:
            state = index // (64 // bits)

        data = states[state]

        bits_mask = 2**bits - 1

        if stretches:
            offset = (bits * index) % 64
        else:
            offset = index % (64 // bits) * bits

        data_len = 64 - offset
        data >>= offset

        while index < 4096:
            if data_len < bits:
                state += 1
                new_data = states[state]

                if stretches:
                    leftover = data_len
                    data_len += 64

                    data = bin_append(new_data, data, leftover)
                else:
                    data = new_data
                    data_len = 64

            palette_id = data & bits_mask
            yield Block.from_palette(palette[palette_id])

            index += 1
            data >>= bits
            data_len -= bits

    def stream_chunk(
        self, index: int = 0, section: Union[int, nbt.TAG_Compound] = None
    ) -> Generator[Block, None, None]:
        """
        Returns a generator for all the blocks in the chunk

        This is a helper function that runs Chunk.stream_blocks from section 0 to 15

        Yields
        ------
        :class:`anvil.Block`
        """
        for section in _section_height_range(self.version):
            for block in self.stream_blocks(section=section):
                yield block

    def get_tile_entity(self, x: int, y: int, z: int) -> Optional[nbt.TAG_Compound]:
        """
        Returns the tile entity at given coordinates, or ``None`` if there isn't a tile entity

        To iterate through all tile entities in the chunk, use :class:`Chunk.tile_entities`
        """
        for tile_entity in self.tile_entities:
            t_x, t_y, t_z = [tile_entity[k].value for k in "xyz"]
            if x == t_x and y == t_y and z == t_z:
                return tile_entity

    @classmethod
    def from_region(cls, region: Union[str, Region], chunk_x: int, chunk_z: int):
        """
        Creates a new chunk from region and the chunk's X and Z

        Parameters
        ----------
        region
            Either a :class:`anvil.Region` or a region file name (like ``r.0.0.mca``)

        Raises
        ----------
        anvil.ChunkNotFound
            If a chunk is outside this region or hasn't been generated yet
        """
        if isinstance(region, str):
            region = Region.from_file(region)
        nbt_data = region.chunk_data(chunk_x, chunk_z)
        if nbt_data is None:
            raise ChunkNotFound(f"Could not find chunk ({chunk_x}, {chunk_z})")
        return cls(nbt_data)<|MERGE_RESOLUTION|>--- conflicted
+++ resolved
@@ -100,13 +100,8 @@
             self.version = nbt_data["DataVersion"].value
         except KeyError:
             # Version is pre-1.9 snapshot 15w32a, so world does not have a Data Version.
-<<<<<<< HEAD
-            # See https://minecraft.fandom.com/wiki/Data_version
+            # See https://minecraft.wiki/w/Data_version
             self.version = _VERSION_PRE_15w32a
-=======
-            # See https://minecraft.wiki/w/Data_version
-            self.version = None
->>>>>>> 0ea14545
 
         if self.version >= _VERSION_21w43a:
             self.data = nbt_data
